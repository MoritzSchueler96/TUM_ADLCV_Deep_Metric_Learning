--- conflicted
+++ resolved
@@ -184,21 +184,12 @@
         else:
             last = 2
 
-<<<<<<< HEAD
-        self.layer4 = self._make_layer(block, 512, layers[3], stride=last,
-                                       dilate=replace_stride_with_dilation[2])
-        
-        # self.avgpool = nn.AdaptiveMaxPool2d((1, 1))
-        self.avgpool = nn.MaxPool2d((8,8)) 
-        
-=======
         self.layer4 = self._make_layer(block, 512, layers[3], stride=last, dilate=replace_stride_with_dilation[2])
 
         # self.avgpool = nn.AdaptiveMaxPool2d((1, 1))
         # deterministic version, still needs to be adjusted for other resnets than 50
         self.avgpool = nn.MaxPool2d((8, 8))
 
->>>>>>> cebbde08
         if red == 1:
             self.red = None
         else:
