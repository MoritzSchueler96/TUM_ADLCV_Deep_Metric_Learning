--- conflicted
+++ resolved
@@ -1,13 +1,12 @@
-from torch_scatter import scatter_mean, scatter_max, scatter_add
 import torch
 from torch import nn
 import torch.nn.functional as F
 import torch
 import logging
+import torch.utils.checkpoint as checkpoint
 
 from .utils import *
 from .attentions import MultiHeadDotProduct
-import torch.utils.checkpoint as checkpoint
 
 logger = logging.getLogger("GNNReID.GNNModule")
 
@@ -30,7 +29,7 @@
             if hasattr(item, "reset_parameters"):
                 item.reset_parameters()
 
-    def forward(self, feats, adj_mat, edge_index, edge_attr=None):
+    def forward(self, feats, edge_index, edge_attr=None):
 
         r, c = edge_index[:, 0], edge_index[:, 1]
 
@@ -41,7 +40,7 @@
         if self.node_model is not None:
             feats, edge_index, edge_attr = self.node_model(feats, edge_index, edge_attr)
 
-        return feats
+        return feats, edge_index, edge_attr
 
     def __repr__(self):
         if self.edge_model:
@@ -50,6 +49,180 @@
             )
         else:
             return ("{}(\n" "    node_model={},\n" ")").format(self.__class__.__name__, self.node_model)
+
+
+class GNNReID(nn.Module):
+    def __init__(self, dev, n_nodes: int = 70, params: dict = None, embed_dim: int = 2048):
+        super(GNNReID, self).__init__()
+        num_classes = params["classifier"]["num_classes"]
+        self.dev = dev
+        self.params = params
+        self.gnn_params = params["gnn"]
+
+        self.dim_red = nn.Linear(embed_dim, int(embed_dim / params["red"]))
+        logger.info("Embed dim old {}".format(embed_dim))
+        embed_dim = int(embed_dim / params["red"])
+        logger.info("Embed dim new {}".format(embed_dim))
+
+        self.gnn_model = self._build_GNN_Net(embed_dim=embed_dim)
+
+        # classifier
+        self.neck = params["classifier"]["neck"]
+        dim = self.gnn_params["num_layers"] * embed_dim if self.params["cat"] else embed_dim
+        every = self.params["every"]
+        if self.neck:
+            layers = [nn.BatchNorm1d(dim) for _ in range(self.gnn_params["num_layers"])] if every else [nn.BatchNorm1d(dim)]
+            self.bottleneck = Sequential(*layers)
+            for layer in self.bottleneck:
+                layer.bias.requires_grad_(False)
+                layer.apply(weights_init_kaiming)
+
+            layers = (
+                [nn.Linear(dim, num_classes, bias=False) for _ in range(self.gnn_params["num_layers"])]
+                if every
+                else [nn.Linear(dim, num_classes, bias=False)]
+            )
+            self.fc = Sequential(*layers)
+            print(self.fc)
+            for layer in self.fc:
+                layer.apply(weights_init_classifier)
+        else:
+            layers = (
+                [nn.Linear(dim, num_classes) for _ in range(self.gnn_params["num_layers"])] if every else [nn.Linear(dim, num_classes)]
+            )
+            self.fc = Sequential(*layers)
+
+    def _build_GNN_Net(self, embed_dim: int = 2048):
+        gnn = GNNNetwork(embed_dim, self.dev, self.gnn_params, self.gnn_params["num_layers"])
+        gnn_model = MetaLayer(node_model=gnn)
+
+        return gnn_model
+
+    def forward(self, feats, edge_index, edge_attr=None, output_option="norm"):
+        r, c = edge_index[:, 0], edge_index[:, 1]
+
+        if self.dim_red is not None:
+            feats = self.dim_red(feats)
+
+        feats, _, _ = self.gnn_model(feats, edge_index, edge_attr)
+
+        if self.params["cat"]:
+            feats = [torch.cat(feats, dim=1).to(self.dev)]
+        elif self.params["every"]:
+            feats = feats
+        else:
+            feats = [feats[-1]]
+
+        if self.neck:
+            features = list()
+            for i, layer in enumerate(self.bottleneck):
+                f = layer(feats[i])
+                features.append(f)
+        else:
+            features = feats
+
+        x = list()
+        for i, layer in enumerate(self.fc):
+            f = layer(features[i])
+            x.append(f)
+
+        if output_option == "norm":
+            return x, feats
+        elif output_option == "plain":
+            return x, [F.normalize(f, p=2, dim=1) for f in feats]
+        elif output_option == "neck" and self.neck:
+            return x, features
+        elif output_option == "neck" and not self.neck:
+            print("Output option neck only avaiable if bottleneck (neck) is " "enabled - giving back x and fc7")
+            return x, feats
+
+        return x, feats
+
+
+class GNNNetwork(nn.Module):
+    def __init__(self, embed_dim, dev, gnn_params, num_layers):
+        super(GNNNetwork, self).__init__()
+
+        layers = [DotAttentionLayer(embed_dim, dev, gnn_params) for _ in range(num_layers)]
+
+        self.layers = Sequential(*layers)
+
+    def forward(self, feats, edge_index, edge_attr):
+        out = list()
+        for layer in self.layers:
+            feats, edge_index, edge_attr = layer(feats, edge_index, edge_attr)
+            out.append(feats)
+        return out, edge_index, edge_attr
+
+
+class DotAttentionLayer(nn.Module):
+    def __init__(self, embed_dim, dev, params, d_hid=None):
+        super(DotAttentionLayer, self).__init__()
+        self.dev = dev
+
+        num_heads = params["num_heads"]
+        self.res1 = params["res1"]
+        self.res2 = params["res2"]
+        self.att = params["attention"]
+        if self.att != "no":
+            if self.att == "gat":
+                self.att = GAT(
+                    dev=self.dev,
+                    in_features=embed_dim,
+                    n_hidden=embed_dim,
+                    n_classes=embed_dim,
+                    n_heads=params["num_heads"],
+                    dropout=params["dropout_gat"],
+                )
+            elif self.att == "gat2":
+                self.att = GATv2(
+                    dev=self.dev,
+                    in_features=embed_dim,
+                    n_hidden=embed_dim,
+                    n_classes=embed_dim,
+                    n_heads=params["num_heads"],
+                    dropout=params["dropout_gat"],
+                )
+            else:
+                self.att = MultiHeadDotProduct(embed_dim, num_heads, params["aggregator"], mult_attr=params["mult_attr"]).to(dev)
+            self.norm1 = LayerNorm(embed_dim) if params["norm1"] else None
+            self.dropout1 = nn.Dropout(params["dropout_1"])
+
+        d_hid = 4 * embed_dim if d_hid is None else d_hid
+        self.mlp = params["mlp"]
+        if self.mlp:
+            self.linear1 = nn.Linear(embed_dim, d_hid)
+            self.dropout = nn.Dropout(params["dropout_mlp"])
+            self.linear2 = nn.Linear(d_hid, embed_dim)
+            self.norm2 = LayerNorm(embed_dim) if params["norm2"] else None
+            self.dropout2 = nn.Dropout(params["dropout_2"])
+
+        self.act = nn.ReLU()
+
+    def custom(self):
+        def custom_forward(*inputs):
+            feats2 = self.att(inputs[0], inputs[1], inputs[2])
+            return feats2
+
+        return custom_forward
+
+    def forward(self, feats, edge_index, edge_attr):
+        if self.att != "no":
+            feats2 = self.att(feats, edge_index, edge_attr)
+            # if gradient checkpointing should be apllied for the gnn, comment line above and uncomment line below
+            # feats2 = checkpoint.checkpoint(self.custom(), feats, edge_index, edge_attr, preserve_rng_state=True)
+            feats2 = self.dropout1(feats2)
+            feats = feats + feats2 if self.res1 else feats2
+            feats = self.norm1(feats) if self.norm1 is not None else feats
+
+        if self.mlp:
+            feats2 = self.linear2(self.dropout(self.act(self.linear1(feats))))
+            feats2 = self.dropout2(feats2)
+            feats = feats + feats2 if self.res2 else feats2
+            feats = self.norm2(feats) if self.norm2 is not None else feats
+
+        return feats, edge_index, edge_attr
+
 
 class GraphAttentionLayer(nn.Module):
     """
@@ -160,6 +333,7 @@
         else:
             return attn_res.mean(dim=1)
 
+
 class GAT(nn.Module):
     """
     ## Graph Attention Network (GAT)
@@ -167,13 +341,7 @@
     """
 
     def __init__(
-        self,
-        dev,
-        in_features: int,
-        n_hidden: int,
-        n_classes: int,
-        n_heads: int,
-        dropout: float,
+        self, dev, in_features: int, n_hidden: int, n_classes: int, n_heads: int, dropout: float,
     ):
         """
         * `in_features` is the number of features per node
@@ -186,15 +354,11 @@
         self.dev = dev
 
         # First graph attention layer where we concatenate the heads
-        self.layer1 = GraphAttentionLayer(self.dev, 
-            in_features, n_hidden, n_heads, is_concat=True, dropout=dropout
-        )
+        self.layer1 = GraphAttentionLayer(self.dev, in_features, n_hidden, n_heads, is_concat=True, dropout=dropout)
         # Activation function after first graph attention layer
         self.activation = nn.ELU()
         # Final graph attention layer where we average the heads
-        self.output = GraphAttentionLayer(self.dev,
-            n_hidden, n_classes, 1, is_concat=False, dropout=dropout
-        )
+        self.output = GraphAttentionLayer(self.dev, n_hidden, n_classes, 1, is_concat=False, dropout=dropout)
         # Dropout
         self.dropout = nn.Dropout(dropout)
 
@@ -214,6 +378,7 @@
         x = self.dropout(x)
         # Output layer (without activation) for logits
         return self.output(x, adj_mat)
+
 
 class GraphAttentionV2Layer(nn.Module):
     """
@@ -329,6 +494,7 @@
         else:
             return attn_res.mean(dim=1)
 
+
 class GATv2(nn.Module):
     """
     ## Graph Attention Network v2 (GATv2)
@@ -336,14 +502,7 @@
     """
 
     def __init__(
-        self,
-        dev,
-        in_features: int,
-        n_hidden: int,
-        n_classes: int,
-        n_heads: int,
-        dropout: float,
-        share_weights: bool = True,
+        self, dev, in_features: int, n_hidden: int, n_classes: int, n_heads: int, dropout: float, share_weights: bool = True,
     ):
         """
         * `in_features` is the number of features per node
@@ -358,25 +517,13 @@
 
         # First graph attention layer where we concatenate the heads
         self.layer1 = GraphAttentionV2Layer(
-            self.dev,
-            in_features,
-            n_hidden,
-            n_heads,
-            is_concat=True,
-            dropout=dropout,
-            share_weights=share_weights,
+            self.dev, in_features, n_hidden, n_heads, is_concat=True, dropout=dropout, share_weights=share_weights,
         )
         # Activation function after first graph attention layer
         self.activation = nn.ELU()
         # Final graph attention layer where we average the heads
         self.output = GraphAttentionV2Layer(
-            self.dev,
-            n_hidden,
-            n_classes,
-            1,
-            is_concat=False,
-            dropout=dropout,
-            share_weights=share_weights,
+            self.dev, n_hidden, n_classes, 1, is_concat=False, dropout=dropout, share_weights=share_weights,
         )
         # Dropout
         self.dropout = nn.Dropout(dropout)
@@ -396,353 +543,4 @@
         # Dropout
         x = self.dropout(x)
         # Output layer (without activation) for logits
-        return self.output(x, adj_mat)
-
-class GNNReID(nn.Module):
-    def __init__(self, dev, n_nodes: int = 70, params: dict = None, embed_dim: int = 2048):
-        super(GNNReID, self).__init__()
-        num_classes = params["classifier"]["num_classes"]
-        self.dev = dev
-        self.params = params
-        self.gnn_params = params["gnn"]
-
-        self.dim_red = nn.Linear(embed_dim, int(embed_dim / params["red"]))
-        logger.info("Embed dim old {}".format(embed_dim))
-        embed_dim = int(embed_dim / params["red"])
-        logger.info("Embed dim new {}".format(embed_dim))
-
-        self.adj_mat = torch.ones((n_nodes, n_nodes, 1))
-        self.gnn_model = self._build_GNN_Net(self.adj_mat, embed_dim=embed_dim)
-
-        # classifier
-        self.neck = params["classifier"]["neck"]
-        dim = self.gnn_params["num_layers"] * embed_dim if self.params["cat"] else embed_dim
-        every = self.params["every"]
-        if self.neck:
-            layers = [nn.BatchNorm1d(dim) for _ in range(self.gnn_params["num_layers"])] if every else [nn.BatchNorm1d(dim)]
-            self.bottleneck = Sequential(*layers)
-            for layer in self.bottleneck:
-                layer.bias.requires_grad_(False)
-                layer.apply(weights_init_kaiming)
-
-            layers = (
-                [nn.Linear(dim, num_classes, bias=False) for _ in range(self.gnn_params["num_layers"])]
-                if every
-                else [nn.Linear(dim, num_classes, bias=False)]
-            )
-            self.fc = Sequential(*layers)
-            print(self.fc)
-            for layer in self.fc:
-                layer.apply(weights_init_classifier)
-        else:
-            layers = (
-                [nn.Linear(dim, num_classes) for _ in range(self.gnn_params["num_layers"])] if every else [nn.Linear(dim, num_classes)]
-            )
-            self.fc = Sequential(*layers)
-
-<<<<<<< HEAD
-    def _build_GNN_Net(self, adj_mat: torch.tensor, embed_dim: int = 2048):
-        if self.gat:
-            gnn_model = GATNetwork(self.dev, adj_mat, embed_dim, self.gnn_params, self.gnn_params["num_layers"])
-        else:
-            # init aggregator
-            if self.gnn_params["aggregator"] == "add":
-                self.aggr = lambda out, row, dim, x_size: scatter_add(out, row, dim=dim, dim_size=x_size)
-            if self.gnn_params["aggregator"] == "mean":
-                self.aggr = lambda out, row, dim, x_size: scatter_mean(out, row, dim=dim, dim_size=x_size)
-            if self.gnn_params["aggregator"] == "max":
-                self.aggr = lambda out, row, dim, x_size: scatter_max(out, row, dim=dim, dim_size=x_size)
-
-            gnn = GNNNetwork(self.dev, embed_dim, self.aggr, self.gnn_params, self.gnn_params["num_layers"])
-            gnn_model = MetaLayer(node_model=gnn)
-=======
-    def _build_GNN_Net(self, embed_dim: int = 2048):
-        gnn = GNNNetwork(embed_dim, self.dev, self.gnn_params, self.gnn_params["num_layers"])
-        gnn_model = MetaLayer(node_model=gnn)
->>>>>>> cebbde08
-
-        return gnn_model
-
-    def forward(self, feats, adj_mat, edge_index, edge_attr=None, output_option="norm"):
-        r, c = edge_index[:, 0], edge_index[:, 1]
-
-        if self.dim_red is not None:
-            feats = self.dim_red(feats)
-
-<<<<<<< HEAD
-        feats = self.gnn_model(feats, adj_mat, edge_index, edge_attr)
-        
-=======
-        feats, _, _ = self.gnn_model(feats, edge_index, edge_attr)
-
->>>>>>> cebbde08
-        if self.params["cat"]:
-            feats = [torch.cat(feats, dim=1).to(self.dev)]
-        elif self.params["every"]:
-            feats = feats
-        else:
-            feats = [feats[-1]]
-
-        if self.neck:
-            features = list()
-            for i, layer in enumerate(self.bottleneck):
-                f = layer(feats[i])
-                features.append(f)
-        else:
-            features = feats
-
-        x = list()
-        for i, layer in enumerate(self.fc):
-            f = layer(features[i])
-            x.append(f)
-
-        if output_option == "norm":
-            return x, feats
-        elif output_option == "plain":
-            return x, [F.normalize(f, p=2, dim=1) for f in feats]
-        elif output_option == "neck" and self.neck:
-            return x, features
-        elif output_option == "neck" and not self.neck:
-            print("Output option neck only avaiable if bottleneck (neck) is " "enabled - giving back x and fc7")
-            return x, feats
-
-        return x, feats
-
-
-class GNNNetwork(nn.Module):
-<<<<<<< HEAD
-    def __init__(self, dev, embed_dim, aggr, gnn_params, num_layers):
-        super(GNNNetwork, self).__init__()
-
-        self.dev = dev
-        layers = [DotAttentionLayer(dev, embed_dim, aggr, gnn_params) for _ in range(num_layers)]
-=======
-    def __init__(self, embed_dim, dev, gnn_params, num_layers):
-        super(GNNNetwork, self).__init__()
-
-        layers = [DotAttentionLayer(embed_dim, dev, gnn_params) for _ in range(num_layers)]
->>>>>>> cebbde08
-
-        self.layers = Sequential(*layers)
-
-    def forward(self, feats, edge_index, edge_attr):
-        out = list()
-        for layer in self.layers:
-            feats, edge_index, edge_attr = layer(feats, edge_index, edge_attr)
-            out.append(feats)
-        return out, edge_index, edge_attr
-
-
-class DotAttentionLayer(nn.Module):
-<<<<<<< HEAD
-    def __init__(self, dev, embed_dim, aggr, params, d_hid=None):
-=======
-    def __init__(self, embed_dim, dev, params, d_hid=None):
->>>>>>> cebbde08
-        super(DotAttentionLayer, self).__init__()
-        self.dev = dev
-
-        num_heads = params["num_heads"]
-        self.res1 = params["res1"]
-        self.res2 = params["res2"]
-<<<<<<< HEAD
-
-        self.att = MultiHeadDotProduct(embed_dim, num_heads, aggr, mult_attr=params["mult_attr"]).to(dev)
-
-        d_hid = 4 * embed_dim if d_hid is None else d_hid
-        self.mlp = params["mlp"]
-
-        self.linear1 = nn.Linear(embed_dim, d_hid) if params["mlp"] else None
-        self.dropout = nn.Dropout(params["dropout_mlp"])
-        self.linear2 = nn.Linear(d_hid, embed_dim) if params["mlp"] else None
-
-        self.norm1 = LayerNorm(embed_dim) if params["norm1"] else None
-        self.norm2 = LayerNorm(embed_dim) if params["norm2"] else None
-        self.dropout1 = nn.Dropout(params["dropout_1"])
-        self.dropout2 = nn.Dropout(params["dropout_2"])
-
-        self.act = F.relu
-
-        self.dummy_tensor = torch.ones(1, requires_grad=True)
-
-    def custom(self):
-        def custom_forward(*inputs):
-            feats2 = self.att(inputs[0], inputs[1], inputs[2])
-            return feats2
-
-        return custom_forward
-
-    def forward(self, feats, edge_index, edge_attr):
-        feats2 = self.att(feats, edge_index, edge_attr)
-        # if gradient checkpointing should be apllied for the gnn, comment line above and uncomment line below
-        # feats2 = checkpoint.checkpoint(self.custom(), feats, edge_index, edge_attr, preserve_rng_state=True)
-
-        feats2 = self.dropout1(feats2)
-        feats = feats + feats2 if self.res1 else feats2
-        feats = self.norm1(feats) if self.norm1 is not None else feats
-
-        if self.mlp:
-            feats2 = self.linear2(self.dropout(self.act(self.linear1(feats))))
-        else:
-            feats2 = feats
-
-        feats2 = self.dropout2(feats2)
-        feats = feats + feats2 if self.res2 else feats2
-        feats = self.norm2(feats) if self.norm2 is not None else feats
-
-        return feats, edge_index, edge_attr
-
-
-class GATNetwork(nn.Module):
-    def __init__(self, dev, adj_mat, embed_dim, params, num_layers):
-        super(GATNetwork, self).__init__()
-
-        self.dev = dev
-        self.adj_mat = adj_mat
-
-        self.res1 = params["res1"]
-        self.res2 = params["res2"]
-
-        layers = list()
-        lin_layers = list()
-
-        if params["gat"] == 1:
-            for _ in range(num_layers):
-                layers.append(
-                    GAT(
-                        dev=self.dev,
-                        in_features=embed_dim,
-                        n_hidden=embed_dim,
-                        n_classes=embed_dim,
-                        n_heads=params["num_heads"],
-                        dropout=params["dropout_gat"],
-                    ))
-                lin_layers.append(LinearLayer(embed_dim, params))
-
-        elif params["gat"] == 2:
-            for _ in range(num_layers):
-                layers.append(
-                    GATv2(
-                        dev=self.dev,
-                        in_features=embed_dim,
-                        n_hidden=embed_dim,
-                        n_classes=embed_dim,
-                        n_heads=params["num_heads"],
-                        dropout=params["dropout_gat"],
-                    ))
-                lin_layers.append(LinearLayer(embed_dim, params))
-
-        self.layers = Sequential(*layers)
-        self.lin_layers = Sequential(*lin_layers)
-
-    def forward(self, feats, adj_mat, edge_index, edge_attr):
-        out = list()
-        for layer, lin_layer in zip(self.layers, self.lin_layers):
-            feats = layer(feats, adj_mat, edge_index, edge_attr)
-            feats = lin_layer(feats)
-            out.append(feats)
-        return out
-
-
-class LinearLayer(nn.Module):
-    def __init__(self, embed_dim, params, d_hid=None):
-        super(LinearLayer, self).__init__()
-        self.res1 = params["res1"]
-        self.res2 = params["res2"]
-
-        d_hid = 4 * embed_dim if d_hid is None else d_hid
-        self.mlp = params["mlp"]
-
-        self.linear1 = nn.Linear(embed_dim, d_hid) if params["mlp"] else None
-        self.dropout = nn.Dropout(params["dropout_mlp"])
-        self.linear2 = nn.Linear(d_hid, embed_dim) if params["mlp"] else None
-
-        self.norm1 = LayerNorm(embed_dim) if params["norm1"] else None
-        self.norm2 = LayerNorm(embed_dim) if params["norm2"] else None
-        self.dropout1 = nn.Dropout(params["dropout_1"])
-        self.dropout2 = nn.Dropout(params["dropout_2"])
-
-        self.act = F.relu
-
-
-    def forward(self, feats):
-        # if gradient checkpointing should be apllied for the gnn, comment line above and uncomment line below
-        # feats2 = checkpoint.checkpoint(self.custom(), feats, edge_index, edge_attr, preserve_rng_state=True)
-
-        feats2 = self.dropout1(feats)
-        feats = feats + feats2 if self.res1 else feats2
-        feats = self.norm1(feats) if self.norm1 is not None else feats
-
-        if self.mlp:
-            feats2 = self.linear2(self.dropout(self.act(self.linear1(feats))))
-        else:
-            feats2 = feats
-
-        feats2 = self.dropout2(feats2)
-        feats = feats + feats2 if self.res2 else feats2
-        feats = self.norm2(feats) if self.norm2 is not None else feats
-
-        return feats
-=======
-        self.att = params["attention"]
-        if self.att != "no":
-            if self.att == "gat":
-                self.att = GATConv(
-                    in_channels=embed_dim,
-                    out_channels=embed_dim,
-                    heads=params["num_heads"],
-                    concat=False,
-                    dropout=params["dropout_gat"],
-                    add_self_loops=False,
-                    edge_dim=1,
-                )
-            elif self.att == "gat2":
-                self.att = GATv2Conv(
-                    in_channels=embed_dim,
-                    out_channels=embed_dim,
-                    heads=params["num_heads"],
-                    concat=False,
-                    dropout=params["dropout_gat"],
-                    add_self_loops=False,
-                    edge_dim=1,
-                )
-            else:
-                self.att = MultiHeadDotProduct(embed_dim, num_heads, params["aggregator"], mult_attr=params["mult_attr"]).to(dev)
-            self.norm1 = LayerNorm(embed_dim) if params["norm1"] else None
-            self.dropout1 = nn.Dropout(params["dropout_1"])
-
-        d_hid = 4 * embed_dim if d_hid is None else d_hid
-        self.mlp = params["mlp"]
-        if self.mlp:
-            self.linear1 = nn.Linear(embed_dim, d_hid)
-            self.dropout = nn.Dropout(params["dropout_mlp"])
-            self.linear2 = nn.Linear(d_hid, embed_dim)
-            self.norm2 = LayerNorm(embed_dim) if params["norm2"] else None
-            self.dropout2 = nn.Dropout(params["dropout_2"])
-
-        self.act = nn.ReLU()
-
-    def custom(self):
-        def custom_forward(*inputs):
-            feats2 = self.att(inputs[0], inputs[1], inputs[2])
-            return feats2
-
-        return custom_forward
-
-    def forward(self, feats, edge_index, edge_attr):
-        if self.att != "no":
-            feats2 = self.att(feats, edge_index, edge_attr)
-            # if gradient checkpointing should be apllied for the gnn, comment line above and uncomment line below
-            # feats2 = checkpoint.checkpoint(self.custom(), feats, edge_index, edge_attr, preserve_rng_state=True)
-            feats2 = self.dropout1(feats2)
-            feats = feats + feats2 if self.res1 else feats2
-            feats = self.norm1(feats) if self.norm1 is not None else feats
-
-        if self.mlp:
-            feats2 = self.linear2(self.dropout(self.act(self.linear1(feats))))
-            feats2 = self.dropout2(feats2)
-            feats = feats + feats2 if self.res2 else feats2
-            feats = self.norm2(feats) if self.norm2 is not None else feats
-
-        return feats, edge_index, edge_attr
->>>>>>> cebbde08
+        return self.output(x, adj_mat)