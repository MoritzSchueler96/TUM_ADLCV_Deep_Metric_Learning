# Byte-compiled / optimized / DLL files
__pycache__/
*.py[cod]
*$py.class

# C extensions
*.so

# Distribution / packaging
.Python
build/
develop-eggs/
dist/
downloads/
eggs/
.eggs/
lib/
lib64/
parts/
sdist/
var/
wheels/
pip-wheel-metadata/
share/python-wheels/
*.egg-info/
.installed.cfg
*.egg
MANIFEST

# PyInstaller
#  Usually these files are written by a python script from a template
#  before PyInstaller builds the exe, so as to inject date/other infos into it.
*.manifest
*.spec

# Installer logs
pip-log.txt
pip-delete-this-directory.txt

# Unit test / coverage reports
htmlcov/
.tox/
.nox/
.coverage
.coverage.*
.cache
nosetests.xml
coverage.xml
*.cover
*.py,cover
.hypothesis/
.pytest_cache/

# Translations
*.mo
*.pot

# Django stuff:
*.log
local_settings.py
db.sqlite3
db.sqlite3-journal

# Flask stuff:
instance/
.webassets-cache

# Scrapy stuff:
.scrapy

# Sphinx documentation
docs/_build/

# PyBuilder
target/

# Jupyter Notebook
.ipynb_checkpoints

# IPython
profile_default/
ipython_config.py

# pyenv
.python-version

# pipenv
#   According to pypa/pipenv#598, it is recommended to include Pipfile.lock in version control.
#   However, in case of collaboration, if having platform-specific dependencies or dependencies
#   having no cross-platform support, pipenv may install dependencies that don't work, or not
#   install all needed dependencies.
#Pipfile.lock

# PEP 582; used by e.g. github.com/David-OConnor/pyflow
__pypackages__/

# Celery stuff
celerybeat-schedule
celerybeat.pid

# SageMath parsed files
*.sage.py

# Environments
.env
.venv
env/
venv/
ENV/
env.bak/
venv.bak/

# Spyder project settings
.spyderproject
.spyproject

# Rope project settings
.ropeproject

# mkdocs documentation
/site

# mypy
.mypy_cache/
.dmypy.json
dmypy.json

# Pyre type checker
.pyre/
<<<<<<< HEAD
data/
*.zip
best_weights/
=======

best_weights/
data/
results_nets_intermediate/
results_nets/*
results/*
>>>>>>> 5b284b44
<|MERGE_RESOLUTION|>--- conflicted
+++ resolved
@@ -127,15 +127,10 @@
 
 # Pyre type checker
 .pyre/
-<<<<<<< HEAD
-data/
-*.zip
-best_weights/
-=======
 
 best_weights/
 data/
 results_nets_intermediate/
 results_nets/*
 results/*
->>>>>>> 5b284b44
+*.zip