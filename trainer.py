--- conflicted
+++ resolved
@@ -27,16 +27,9 @@
 
 torch.manual_seed(0)
 
-<<<<<<< HEAD
-class Trainer():
-    
-    def __init__(self, config, save_folder_nets, save_folder_results,
-                 device, timer):
-=======
-
 class Trainer:
+
     def __init__(self, config, save_folder_nets, save_folder_results, device, timer):
->>>>>>> 5b284b44
         self.config = config
         self.device = device
         self.save_folder_results = save_folder_results
@@ -51,8 +44,8 @@
 
         self.best_recall = 0
         self.best_hypers = None
-<<<<<<< HEAD
         self.num_iter = 30 if 'hyper' in config['mode'].split('_') else 1
+
         print("")
         print("*" * 55, "Versions", "*" * 55)
         print("Torch version: ", torch.__version__)
@@ -68,22 +61,6 @@
         print("*" * 120)
         print("")
 
-=======
-        self.num_iter = 30 if "hyper" in config["mode"].split("_") else 1
-        print(torch.__version__)
-        print(torch.version.cuda)
-        import torch_scatter
-
-        print(torch_scatter.__version__)
-        print(torch.__file__)
-        import sklearn
-
-        print(sklearn.__version__)
-        import torchvision
-
-        print(torchvision.__version__)
-        print(torchvision.__file__)
->>>>>>> 5b284b44
 
     def train(self):
         best_recall = 0
@@ -121,11 +98,7 @@
             self.get_loss_fn(self.config["train_params"]["loss_fn"], self.config["dataset"]["num_classes"])
 
             # Do training in mixed precision
-<<<<<<< HEAD
             if self.config['train_params']['is_apex'] == 1:
-=======
-            if self.config["train_params"]["is_apex"]:
->>>>>>> 5b284b44
                 global amp
                 from apex import amp
 
@@ -203,11 +176,7 @@
                         return 0.0, self.encoder
 
                     # Backpropagation
-<<<<<<< HEAD
                     if train_params['is_apex'] == 1:
-=======
-                    if train_params["is_apex"]:
->>>>>>> 5b284b44
                         with amp.scale_loss(loss, self.opt) as scaled_loss:
                             scaled_loss.backward()
                     else:
