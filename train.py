--- conflicted
+++ resolved
@@ -20,16 +20,6 @@
 warnings.filterwarnings("ignore")
 
 def init_args():
-<<<<<<< HEAD
-    parser = argparse.ArgumentParser(description='Person Re-ID with GNN')
-    parser.add_argument("--seed", type=int, default=0, help="Seed to set")
-    parser.add_argument('--config_path', type=str, default='config/config_cars_train_gat.yaml', help='Path to config file')
-    parser.add_argument('--dataset_path', type=str, default='from_yaml', help='Give path to dataset, else path from yaml file will be taken')
-    parser.add_argument('--bb_path', type=str, default='from_yaml', help='Give path to bb weight, else path from yaml file will be taken')
-    parser.add_argument('--gnn_path', type=str, default='from_yaml', help='Give path to gnn weight, else path from yaml file will be taken')
-    parser.add_argument('--net_type', type=str, default='from_yaml', help='Give net_type you want to use: resnet18/resnet32/resnet50/resnet101/resnet152/densenet121/densenet161/densenet169/densenet201/bn_inception')
-    parser.add_argument('--is_apex', type=str, default='from_yaml', help='If you want to use apex set to 1')
-=======
     parser = argparse.ArgumentParser(description="Person Re-ID with GNN")
     parser.add_argument("--seed", type=int, default=0, help="Seed to set")
     parser.add_argument("--deterministic", action="store_false", help="Make everything deterministic")
@@ -50,28 +40,14 @@
         help="Give net_type you want to use: resnet18/resnet32/resnet50/resnet101/resnet152/densenet121/densenet161/densenet169/densenet201/bn_inception",
     )
     parser.add_argument("--is_apex", type=str, default="from_yaml", help="If you want to use apex set to 1")
->>>>>>> d6f7f7cb
+
     return parser.parse_args()
 
 
 def main(args):
     utils.set_seeds(args.seed)
-<<<<<<< HEAD
-    with open(args.config_path, 'r') as f:
-        config = yaml.load(f, Loader=yaml.FullLoader)
+    logging.info(f"Using seed {args.seed}")
 
-    if args.dataset_path != 'from_yaml':
-        config['dataset']['dataset_path'] = args.dataset_path
-    if args.bb_path != 'from_yaml':
-        config['models']['encoder_params']['pretrained_path'] = args.bb_path
-    if args.bb_path != 'from_yaml':
-        config['models']['gnn_params']['pretrained_path'] = args.gnn_path
-    if args.net_type != 'from_yaml':
-        config['models']['encoder_params']['net_type'] = args.net_type
-    if args.is_apex != 'from_yaml':
-        config['train_params']['is_apex'] = int(args.is_apex)
-=======
-    logging.info(f"Using seed {args.seed}")
     with open(args.config_path, "r") as f:
         config = yaml.load(f, Loader=yaml.FullLoader)
 
@@ -84,22 +60,17 @@
     if args.net_type != "from_yaml":
         config["models"]["encoder_params"]["net_type"] = args.net_type
     if args.is_apex != "from_yaml":
-        config["train_params"]["is_apex"] = args.is_apex
+        config["train_params"]["is_apex"] = int(args.is_apex)
     if args.deterministic != "from_yaml":
         config["models"]["gnn_params"]["deterministic"] = args.deterministic
->>>>>>> d6f7f7cb
 
     device = torch.device("cuda:0" if torch.cuda.is_available() else "cpu")
     logger.info("Switching to device {}".format(device))
 
     save_folder_results = "results"
     utils.make_dir(save_folder_results)
-<<<<<<< HEAD
-    save_folder_nets = 'results_nets'
-=======
+
     save_folder_nets = "results_nets"
-
->>>>>>> d6f7f7cb
     utils.make_dir(save_folder_nets)
 
     trainer = Trainer(config, save_folder_nets, save_folder_results, device, timer=time.time())
